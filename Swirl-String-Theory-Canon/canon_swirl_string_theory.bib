
% --- Vortex dynamics ---
@article{Helmholtz1858,
    author  = {H. von Helmholtz},
    title   = {\"Uber Integrale der hydrodynamischen Gleichungen, welche den Wirbelbewegungen entsprechen},
    journal = {Journal f{\"u}r die reine und angewandte Mathematik},
    year    = {1858},
    volume  = {55},
    pages   = {25--55}
}

@article{Kelvin1869,
    author  = {W. Thomson (Lord Kelvin)},
    title   = {On vortex motion},
    journal = {Transactions of the Royal Society of Edinburgh},
    year    = {1869},
    volume  = {25},
    pages   = {217--260}
}

@book{Saffman1992,
    author    = {Philip G. Saffman},
    title     = {Vortex Dynamics},
    publisher = {Cambridge University Press},
    year      = {1992},
    doi       = {10.1017/CBO9780511624063}
}

@incollection{Feynman1955,
    author    = {R. P. Feynman},
    title     = {Application of Quantum Mechanics to Liquid Helium},
    booktitle = {Progress in Low Temperature Physics},
    editor    = {C. J. Gorter},
    volume    = {1},
    pages     = {17--53},
    publisher = {North-Holland},
    year      = {1955}
}

@book{Donnelly1991,
    author    = {Russell J. Donnelly},
    title     = {Quantized Vortices in Helium II},
    publisher = {Cambridge University Press},
    year      = {1991}
}

@book{LandauLifshitzFM,
    author    = {L. D. Landau and E. M. Lifshitz},
    title     = {Fluid Mechanics},
    series    = {Course of Theoretical Physics, Vol. 6},
    edition   = {2nd},
    publisher = {Pergamon},
    year      = {1987}
}

@book{Jackson1999,
    author    = {John David Jackson},
    title     = {Classical Electrodynamics},
    edition   = {3rd},
    publisher = {Wiley},
    year      = {1999}
}

% --- Canonical vortex atom & topology ---
@article{Kelvin1867,
    author  = {W. Thomson (Lord Kelvin)},
    title   = {On Vortex Atoms},
    journal = {Proc. Royal Society of Edinburgh},
    year    = {1867}
}

@article{Moffatt1969,
    author  = {H. K. Moffatt},
    title   = {The degree of knottedness of tangled vortex lines},
    journal = {Journal of Fluid Mechanics},
    year    = {1969}
}

@article{Schrodinger1926,
    author  = {E. Schr{\"o}dinger},
    title   = {An Undulatory Theory of the Mechanics of Atoms and Molecules},
    journal = {Physical Review},
    year    = {1926}
}

% --- Added topological invariants & micromagnetics ---
@article{Calugareanu1959,
    author = {G. C\u{a}lug\u{a}reanu},
    title  = {L'int\'egral de Gauss et l'analyse des noeuds tridimensionnels},
    journal= {Rev. Math. Pures Appl.},
    volume = {4},
    year   = {1959}
}

@article{White1969,
    author = {J. H. White},
    title  = {Self-linking and the Gauss integral in higher dimensions},
    journal= {American Journal of Mathematics},
    volume = {91},
    year   = {1969}
}

@article{Fuller1971,
    author = {F. B. Fuller},
    title  = {The writhing number of a space curve},
    journal= {Proc. Natl. Acad. Sci. USA},
    volume = {68},
    pages  = {815--819},
    year   = {1971}
}

@article{MoffattRicca1992,
    author = {H. K. Moffatt and R. L. Ricca},
    title  = {Helicity and the C\u{a}lug\u{a}reanu invariant},
    journal= {Proc. R. Soc. Lond. A},
    volume = {439},
    pages  = {411--429},
    year   = {1992}
}

@article{Hopf1931,
    author = {H. Hopf},
    title  = {\"Uber die Abbildungen der dreidimensionalen Sph\"are auf die Kugelfl\"ache},
    journal= {Mathematische Annalen},
    volume = {104},
    pages  = {637--665},
    year   = {1931}
}

@article{Whitehead1947,
    author = {J. H. C. Whitehead},
    title  = {An expression of Hopf's invariant as an integral},
    journal= {Proc. Natl. Acad. Sci. USA},
    volume = {33},
    pages  = {117--123},
    year   = {1947}
}

@article{Dzyaloshinskii1958,
    author = {I. E. Dzyaloshinskii},
    title  = {A thermodynamic theory of ``weak'' ferromagnetism of antiferromagnetics},
    journal= {J. Phys. Chem. Solids},
    volume = {4},
    pages  = {241--255},
    year   = {1958}
}

@article{Moriya1960,
    author = {T. Moriya},
    title  = {Anisotropic superexchange interaction and weak ferromagnetism},
    journal= {Phys. Rev.},
    volume = {120},
    pages  = {91--98},
    year   = {1960}
}

@book{Aharoni1996,
    author = {A. Aharoni},
    title  = {Introduction to the Theory of Ferromagnetism},
    publisher = {Oxford University Press},
    year   = {1996}
}

@book{Batchelor1967,
    author    = {G. K. Batchelor},
    title     = {An Introduction to Fluid Dynamics},
    publisher = {Cambridge University Press},
    year      = {1967}
}


@book{Batchelor1967Fluid,
    author    = {G. K. Batchelor},
    title     = {An Introduction to Fluid Dynamics},
    publisher = {Cambridge University Press},
    year      = {1967}
}


@book{LandauLifshitz1987,
    author    = {L. D. Landau and E. M. Lifshitz},
    title     = {Fluid Mechanics},
    series    = {Course of Theoretical Physics, Vol. 6},
    edition   = {2nd},
    publisher = {Pergamon},
    year      = {1987}
}

@article{Unruh1981,
    author  = {W. G. Unruh},
    title   = {Experimental black-hole evaporation?},
    journal = {Physical Review Letters},
    year    = {1981},
    volume  = {46},
    pages   = {1351--1353},
    doi     = {10.1103/PhysRevLett.46.1351}
}

@article{Visser1998,
    author  = {M. Visser},
    title   = {Acoustic black holes: horizons, ergospheres and Hawking radiation},
    journal = {Classical and Quantum Gravity},
    year    = {1998},
    volume  = {15},
    number  = {6},
    pages   = {1767--1791},
    doi     = {10.1088/0264-9381/15/6/024}
}

@article{Painleve1921,
    author  = {P. Painlev{\'e}},
    title   = {La m{\'e}canique classique et la th{\'e}orie de la relativit{\'e}},
    journal = {Comptes Rendus de l'Acad{\'e}mie des Sciences},
    year    = {1921},
    volume  = {173},
    pages   = {677--680}
}

@article{Gullstrand1922,
    author  = {A. Gullstrand},
    title   = {Allgemeine L{\"o}sung des statischen Eink{\"o}rperproblems in der Einsteinschen Gravitationstheorie},
    journal = {Arkiv f{\"o}r Matematik, Astronomi och Fysik},
    year    = {1922},
    volume  = {16},
    pages   = {1--15}
}

@book{Rolfsen1976Knots,
    author    = {Dale Rolfsen},
    title     = {Knots and Links},
    publisher = {Publish or Perish},
    year      = {1976}
}

@book{Lickorish1997Knots,
    author    = {W. B. R. Lickorish},
    title     = {An Introduction to Knot Theory},
    series    = {Graduate Texts in Mathematics},
    volume    = {175},
    publisher = {Springer},
    year      = {1997}
}

@book{Murasugi1996KnotTheory,
    author    = {Kunio Murasugi},
    title     = {Knot Theory and Its Applications},
    publisher = {Birkh{\"a}user},
    year      = {1996}
}

@article{CantarellaKusnerSullivan2002Ropelength,
    author  = {Jason Cantarella and Robert B. Kusner and John M. Sullivan},
    title   = {On the Minimum Ropelength of Knots and Links},
    journal = {Inventiones mathematicae},
    year    = {2002},
    volume  = {150},
    number  = {2},
    pages   = {257--286},
    doi     = {10.1007/s002220100178}
}

@incollection{Rawdon2003Approximating,
    author    = {Eric J. Rawdon},
    title     = {Approximating the Thickness of a Knot},
    booktitle = {Ideal Knots},
    editor    = {A. Stasiak and V. Katrich and L. Kauffman},
    publisher = {World Scientific},
    year      = {1998},
    pages     = {143--150}
}

@article{Kerr1963,
    author  = {Roy P. Kerr},
    title   = {Gravitational Field of a Spinning Mass as an Example of Algebraically Special Metrics},
    journal = {Physical Review Letters},
    year    = {1963},
    volume  = {11},
    pages   = {237--238},
    doi     = {10.1103/PhysRevLett.11.237}
}


@article{Ertel1942,
    author  = {Ertel, Hans},
    year    = {1942},
    title   = {Ein neuer hydrodynamischer Erhaltungssatz},
    journal = {Meteorologische Zeitschrift},
    volume  = {59},
    pages   = {271--281}
}

@article{Calugareanu1961,
    author  = {G. C\u{a}lug\u{a}reanu},
    title   = {Sur les classes d'isotopie des noeuds tridimensionnels et leurs invariants},
    journal = {Czechoslovak Mathematical Journal},
    year    = {1961}
}
@article{Wien1894,
    author  = {W. Wien},
    title   = {Ueber die Energieverteilung im Emissionsspectrum eines schwarzen K{\"o}rpers},
    journal = {Annalen der Physik},
    year    = {1894}
}
@article{Planck1901,
    author  = {M. Planck},
    title   = {On the Law of Distribution of Energy in the Normal Spectrum},
    journal = {Annalen der Physik},
    year    = {1901}
}

@misc{Morin2007RelKin,
    author    = {David J. Morin},
    title     = {Chapter 11: Relativity (Kinematics)},
    year      = {2007},
    note      = {Draft chapter from \emph{Introduction to Classical Mechanics}},
    howpublished = {\url{https://bpb-us-e1.wpmucdn.com/sites.harvard.edu/dist/0/550/files/2023/11/cmchap11.pdf}}
}

@article{Einstein1905,
    author  = {Einstein, A.},
    title   = {Zur Elektrodynamik bewegter K{\"o}rper},
    journal = {Annalen der Physik},
    volume  = {322},
    number  = {10},
    pages   = {891--921},
    year    = {1905},
    doi     = {10.1002/andp.19053221004}
}

@article{MichelsonMorley1887,
    author  = {Michelson, A. A. and Morley, E. W.},
    title   = {On the Relative Motion of the Earth and the Luminiferous Ether},
    journal = {American Journal of Science},
    volume  = {34},
    pages   = {333--345},
    year    = {1887},
    doi     = {10.2475/ajs.s3-34.203.333}
}

@article{FinkelsteinRubinstein1968,
  author  = {Finkelstein, David and Rubinstein, Jerrold},
  title   = {Connection between Spin, Statistics, and Kinks},
  journal = {Journal of Mathematical Physics},
  year    = {1968},
  volume  = {9},
  number  = {11},
  pages   = {1762--1779},
  doi     = {10.1063/1.1664538}
}

@book{HarocheRaimond2006,
  author    = {Haroche, Serge and Raimond, Jean-Michel},
  title     = {Exploring the Quantum: Atoms, Cavities, and Photons},
  publisher = {Oxford University Press},
  year      = {2006},
  isbn      = {978-0198509141}
}

@book{ScullyZubairy1997,
  author    = {Scully, Marlan O. and Zubairy, M. Suhail},
  title     = {Quantum Optics},
  publisher = {Cambridge University Press},
  year      = {1997},
  isbn      = {978-0521435956}
}

@misc{NISTCODATA2018,
    author = {NIST},
    title  = {CODATA Recommended Values of the Fundamental Constants (2018 update)},
    howpublished = {\url{https://physics.nist.gov/cuu/Constants/}},
    year   = {2019}
}

@book{Tinkham1996,
    author={Tinkham, Michael},
    title={Introduction to Superconductivity},
    edition={2},
    year={1996}, publisher={McGraw–Hill}
}
@book{ClarkeBraginski2004,
    author={Clarke, John and Braginski, Alex I.},
    title={The SQUID Handbook},
    year={2004}, publisher={Wiley-VCH}
}
@article{BrittenhamHermiller2025,
    author  = {Mark Brittenham and Susan Hermiller},
    title   = {Unknotting number is not additive under connected sum},
    journal = {arXiv e-prints},
    year    = {2025},
    month   = jun,
    eid     = {arXiv:2506.24088},
    eprint  = {2506.24088},
    doi     = {10.48550/arXiv.2506.24088},
    url     = {https://arxiv.org/abs/2506.24088}
}

@book{Lickorish1997,
    author    = {W. B. R. Lickorish},
    title     = {An Introduction to Knot Theory},
    series    = {Graduate Texts in Mathematics},
    volume    = {175},
    publisher = {Springer},
    year      = {1997},
    doi       = {10.1007/978-1-4612-0691-0}
}

@article{Murasugi1965,
    author  = {Kunio Murasugi},
    title   = {On a certain numerical invariant of link types},
    journal = {Transactions of the American Mathematical Society},
    year    = {1965},
    volume  = {117},
    pages   = {387--422},
    doi     = {10.2307/1994180}
}

@article{KronheimerMrowka1993,
    author  = {Peter B. Kronheimer and Tomasz S. Mrowka},
    title   = {Gauge theory for embedded surfaces. I},
    journal = {Topology},
    year    = {1993},
    volume  = {32},
    number  = {4},
    pages   = {773--826},
    doi     = {10.1016/0040-9383(93)90045-U}
}

@article{Rasmussen2004,
    author  = {Jacob Rasmussen},
    title   = {Khovanov homology and the slice genus},
    journal = {Inventiones mathematicae},
    year    = {2004},
    volume  = {182},
    number  = {2},
    pages   = {419--447},
    doi     = {10.1007/s00222-010-0300-0}
}

@incollection{Kirby1997,
    author    = {Robion C. Kirby},
    title     = {Problems in low-dimensional topology},
    booktitle = {Geometric Topology (Athens, GA, 1993)},
    series    = {AMS/IP Stud. Adv. Math.},
    volume    = {2},
    publisher = {Amer. Math. Soc.},
    year      = {1997},
    pages     = {35--473}
}

@article{YangMills1954,
    author = {Yang, C. N. and Mills, R. L.},
    year = {1954},
    title = {Conservation of Isotopic Spin and Isotopic Gauge Invariance},
    journal = {Physical Review},
    volume = {96},
    pages = {191--195},
    doi = {10.1103/PhysRev.96.191}
}
@article{Glashow1961,
    author = {Glashow, Sheldon L.},
    year = {1961},
    title = {Partial-Symmetries of Weak Interactions},
    journal = {Nuclear Physics},
    volume = {22},
    pages = {579--588},
    doi = {10.1016/0029-5582(61)90469-2}
}
@article{Weinberg1967,
    author = {Weinberg, Steven},
    year = {1967},
    title = {A Model of Leptons},
    journal = {Physical Review Letters},
    volume = {19},
    pages = {1264--1266},
    doi = {10.1103/PhysRevLett.19.1264}
}
@inproceedings{Salam1968,
    author = {Salam, Abdus},
    year = {1968},
    title = {Weak and Electromagnetic Interactions},
    booktitle = {Elementary Particle Theory: Relativistic Groups and Analyticity},
    editor = {Svartholm, N.},
    pages = {367--377},
    address = {Stockholm},
    publisher = {Almqvist and Wiksell}
}

@article{Cho1980,
    author={Cho, Y. M.},
    title={Restricted gauge theory},
    journal={Phys. Rev. D},
    year={1980}
}
@article{FaddeevNiemi1999,
    author={Faddeev, L. and Niemi, A. J.},
    title={Partial duality in SU(2) Yang–Mills theory},
    journal={Phys. Lett. B},
    year={1999}
}
@book{Zee2010,
    author={Zee, A.},
    title={Quantum Field Theory in a Nutshell},
    edition={2},
    year={2010}, publisher={Princeton}
}

@article{Witten1982,
    author={Witten, E.},
    title={An SU(2) anomaly},
    journal={Phys. Lett. B},
    year={1982}
}
@book{WeinbergQFT2,
    author={Weinberg, S.},
    title={The Quantum Theory of Fields, Vol. II},
    year={1996}, publisher={Cambridge}
}
@book{PeskinSchroeder,
    author={Peskin, M. E. and Schroeder, D. V.},
    title={An Introduction to Quantum Field Theory},
    year={1995}, publisher={Westview}
}
@misc{PDG2024,
    author={Particle Data Group},
    title={Review of Particle Physics},
    year={2024}
}


@article{EnglertBrout1964,
    author = {Englert, F. and Brout, R.},
    title = {Broken Symmetry and the Mass of Gauge Vector Mesons},
    journal = {Phys. Rev. Lett.},
    year = {1964},
    volume = {13},
    pages = {321--323},
    doi = {10.1103/PhysRevLett.13.321}
}

@article{Higgs1964,
    author = {Higgs, P. W.},
    title = {Broken Symmetries and the Masses of Gauge Bosons},
    journal = {Phys. Rev. Lett.},
    year = {1964},
    volume = {13},
    pages = {508--509},
    doi = {10.1103/PhysRevLett.13.508}
}

@book{Volovik2003,
    author = {Volovik, G. E.},
    title = {The Universe in a Helium Droplet},
    publisher = {Oxford University Press},
    year = {2003}
}

@book{Fradkin2013,
    author = {Fradkin, Eduardo},
    title = {Field Theories of Condensed Matter Physics},
    edition = {2},
    publisher = {Cambridge University Press},
    year = {2013}
}

@book{Wen2004,
    author = {Wen, Xiao-Gang},
    title = {Quantum Field Theory of Many-Body Systems},
    publisher = {Oxford University Press},
    year = {2004}
}

<<<<<<< HEAD
@article{Buchert2000,
    author = {Buchert, Thomas},
    title = {On average properties of inhomogeneous fluids in general relativity: Dust cosmologies},
    journal = {Gen. Relativ. Gravit.},
    year = {2000},
    volume = {32},
    pages = {105--125},
    doi = {10.1023/A:1001800617177}
}
@article{Buchert2001,
    author = {Buchert, Thomas},
    title = {On average properties of inhomogeneous cosmologies},
    journal = {Gen. Relativ. Gravit.},
    year = {2001},
    volume = {33},
    pages = {1381--1405},
    doi = {10.1023/A:1012061725841}
}


@article{Englert1996,
    author = {Englert, B.-G.},
    year = {1996},
    title = {Fringe Visibility and Which-Way Information: An Inequality},
    journal = {Phys. Rev. Lett.}, volume = {77}, pages = {2154--2157}, doi = {10.1103/PhysRevLett.77.2154}
}
@article{Zurek2003,
    author = {Zurek, W. H.},
    year = {2003},
    title = {Decoherence, einselection, and the quantum origins of the classical},
    journal = {Rev. Mod. Phys.}, volume = {75}, pages = {715--775}, doi = {10.1103/RevModPhys.75.715}
=======
@misc{Goldau2025_STC,
    author       = {Pieter Goldau},
    title        = {The Simplicity Codex},
    year         = {2025},
    doi          = {10.5281/zenodo.17068210},
    note         = {Sixteen-stage parameter-free ontology, cited as STC}
>>>>>>> 57b8a21b
}<|MERGE_RESOLUTION|>--- conflicted
+++ resolved
@@ -569,7 +569,13 @@
     year = {2004}
 }
 
-<<<<<<< HEAD
+@misc{Goldau2025_STC,
+    author       = {Pieter Goldau},
+    title        = {The Simplicity Codex},
+    year         = {2025},
+    doi          = {10.5281/zenodo.17068210},
+    note         = {Sixteen-stage parameter-free ontology, cited as STC}
+}
 @article{Buchert2000,
     author = {Buchert, Thomas},
     title = {On average properties of inhomogeneous fluids in general relativity: Dust cosmologies},
@@ -601,12 +607,4 @@
     year = {2003},
     title = {Decoherence, einselection, and the quantum origins of the classical},
     journal = {Rev. Mod. Phys.}, volume = {75}, pages = {715--775}, doi = {10.1103/RevModPhys.75.715}
-=======
-@misc{Goldau2025_STC,
-    author       = {Pieter Goldau},
-    title        = {The Simplicity Codex},
-    year         = {2025},
-    doi          = {10.5281/zenodo.17068210},
-    note         = {Sixteen-stage parameter-free ontology, cited as STC}
->>>>>>> 57b8a21b
 }